--- conflicted
+++ resolved
@@ -146,20 +146,11 @@
 
     gmsh.initialize()
     gmsh.option.setNumber("General.Verbosity", 0)
-<<<<<<< HEAD
-    mesh, ct, ft = create_mesh_variable(triangles=True, lf=1.0)
-    h = 0.05
-    dt = 1 / 160
-    # print(f"{dt=}")
-    # mesh, ct, ft = create_mesh_static(h=h, triangles=True)
-    # mesh, ct, ft = create_mesh_basic(h=h, triangles=True)
-=======
     mesh, ct, ft = create_mesh_variable(triangles=True, lf=0.5)
     h = 0.01
     dt = 1 / 1600
     # print(f"{dt=}")
     # mesh, ct, ft = create_mesh_static(h=h, triangles=True)
->>>>>>> 833b0314
     gmsh.finalize()
     
     V_el = ufl.VectorElement("CG", mesh.ufl_cell(), 2)
@@ -183,15 +174,9 @@
     """ 2D-2, unsteady flow """
 
     solver = implicit_IPCS(
-<<<<<<< HEAD
-        mesh, ft, V_el, Q_el, U_inlet, dt=dt, T=1.0,
-        log_interval=10,
-        fname="output/SI_IPCS.xdmf", data_fname="data/SI_IPCS.npy",
-=======
         mesh, ft, V_el, Q_el, U_inlet, dt=dt, T=8.0,
         log_interval=100,
         # fname="output/SI_IPCS.xdmf", data_fname="data/SI_IPCS.npy",
->>>>>>> 833b0314
         do_warm_up=False, warm_up_iterations=20
     )
 
